--- conflicted
+++ resolved
@@ -1673,15 +1673,10 @@
 		const isSTABmons = (format.includes('stabmons') || format.includes('stylemons')|| format === 'staaabmons');
 		const isTradebacks = (format.includes('tradebacks') || this.mod === 'gen1expansionpack' || this.mod === 'gen1burgundy');
 		const regionBornLegality = dex.gen >= 6 &&
-<<<<<<< HEAD
-			/^battle(spot|stadium|festival)/.test(format) || format.startsWith('vgc') ||
-			(dex.gen === 9 && this.formatType !== 'natdex');
+		(/^battle(spot|stadium|festival)/.test(format) || format.startsWith('vgc') ||
+		(dex.gen === 9 && this.formatType !== 'natdex'));
 		// Hoenn Gaiden Baton Pass Gaiden Declaration
 		const isHoennGaiden = this.modFormat === 'gen3hoenngaiden' || this.modFormat.endsWith('hoenngaiden');
-=======
-			(/^battle(spot|stadium|festival)/.test(format) || format.startsWith('vgc') ||
-			(dex.gen === 9 && this.formatType !== 'natdex'));
->>>>>>> 235056ba
 
 		let learnsetid = this.firstLearnsetid(species.id);
 		let moves: string[] = [];
