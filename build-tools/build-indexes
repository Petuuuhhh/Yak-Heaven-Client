--- conflicted
+++ resolved
@@ -1023,14 +1023,9 @@
 
 	// Client relevant data that should be overriden by past gens and mods
 	const overrideSpeciesKeys = ['abilities', 'baseStats', 'cosmeticFormes', 'isNonstandard', 'requiredItems', 'types', 'unreleasedHidden'];
-<<<<<<< HEAD
 	const overrideMoveKeys = ['accuracy', 'basePower', 'category', 'desc', 'flags', 'isNonstandard', 'noSketch', 'pp', 'priority', 'shortDesc', 'target', 'type', 'viable'];
-	const overrideAbilityKeys = ['desc', 'isNonstandard', 'rating', 'shortDesc'];
+	const overrideAbilityKeys = ['desc', 'flags', 'isNonstandard', 'rating', 'shortDesc'];
 	const overrideItemKeys = ['desc', 'isNonstandard', 'rating', 'shortDesc'];
-=======
-	const overrideMoveKeys = ['accuracy', 'basePower', 'category', 'desc', 'flags', 'isNonstandard', 'noSketch', 'pp', 'priority', 'shortDesc', 'target', 'type'];
-	const overrideAbilityKeys = ['desc', 'flags', 'isNonstandard', 'rating', 'shortDesc'];
->>>>>>> 7e3202cc
 
 	//
 	// Past gen table
