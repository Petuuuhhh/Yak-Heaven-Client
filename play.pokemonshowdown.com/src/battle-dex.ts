/**
 * Pokemon Showdown Dex
 *
 * Roughly equivalent to sim/dex.js in a Pokemon Showdown server, but
 * designed for use in browsers rather than in Node.
 *
 * This is a generic utility library for Pokemon Showdown code: any
 * code shared between the replay viewer and the client usually ends up
 * here.
 *
 * Licensing note: PS's client has complicated licensing:
 * - The client as a whole is AGPLv3
 * - The battle replay/animation engine (battle-*.ts) by itself is MIT
 *
 * Compiled into battledata.js which includes all dependencies
 *
 * @author Guangcong Luo <guangcongluo@gmail.com>
 * @license MIT
 */

declare var require: any;
declare var global: any;

if (typeof window === 'undefined') {
	// Node
	(global as any).window = global;
} else {
	// browser (possibly NW.js!)
	window.exports = window;
}

// @ts-ignore
window.nodewebkit = !!(typeof process !== 'undefined' && process.versions && process.versions['node-webkit']);

function toID(text: any) {
	if (text?.id) {
		text = text.id;
	} else if (text?.userid) {
		text = text.userid;
	}
	if (typeof text !== 'string' && typeof text !== 'number') return '' as ID;
	return ('' + text).toLowerCase().replace(/[^a-z0-9]+/g, '') as ID;
}

function toUserid(text: any) {
	return toID(text);
}

type Comparable = number | string | boolean | Comparable[] | {reverse: Comparable};
const PSUtils = new class {
	/**
	 * Like string.split(delimiter), but only recognizes the first `limit`
	 * delimiters (default 1).
	 *
	 * `"1 2 3 4".split(" ", 2) => ["1", "2"]`
	 *
	 * `splitFirst("1 2 3 4", " ", 1) => ["1", "2 3 4"]`
	 *
	 * Returns an array of length exactly limit + 1.
	 */
	splitFirst(str: string, delimiter: string, limit: number = 1) {
		let splitStr: string[] = [];
		while (splitStr.length < limit) {
			let delimiterIndex = str.indexOf(delimiter);
			if (delimiterIndex >= 0) {
				splitStr.push(str.slice(0, delimiterIndex));
				str = str.slice(delimiterIndex + delimiter.length);
			} else {
				splitStr.push(str);
				str = '';
			}
		}
		splitStr.push(str);
		return splitStr;
	}

	/**
	 * Compares two variables; intended to be used as a smarter comparator.
	 * The two variables must be the same type (TypeScript will not check this).
	 *
	 * - Numbers are sorted low-to-high, use `-val` to reverse
	 * - Strings are sorted A to Z case-semi-insensitively, use `{reverse: val}` to reverse
	 * - Booleans are sorted true-first (REVERSE of casting to numbers), use `!val` to reverse
	 * - Arrays are sorted lexically in the order of their elements
	 *
	 * In other words: `[num, str]` will be sorted A to Z, `[num, {reverse: str}]` will be sorted Z to A.
	 */
	compare(a: Comparable, b: Comparable): number {
		if (typeof a === 'number') {
			return a - (b as number);
		}
		if (typeof a === 'string') {
			return a.localeCompare(b as string);
		}
		if (typeof a === 'boolean') {
			return (a ? 1 : 2) - (b ? 1 : 2);
		}
		if (Array.isArray(a)) {
			for (let i = 0; i < a.length; i++) {
				const comparison = PSUtils.compare(a[i], (b as Comparable[])[i]);
				if (comparison) return comparison;
			}
			return 0;
		}
		if (a.reverse) {
			return PSUtils.compare((b as {reverse: string}).reverse, a.reverse);
		}
		throw new Error(`Passed value ${a} is not comparable`);
	}
	/**
	 * Sorts an array according to the callback's output on its elements.
	 *
	 * The callback's output is compared according to `PSUtils.compare` (in
	 * particular, it supports arrays so you can sort by multiple things).
	 */
	sortBy<T>(array: T[], callback: (a: T) => Comparable): T[];
	/**
	 * Sorts an array according to `PSUtils.compare`. (Correctly sorts numbers,
	 * unlike `array.sort`)
	 */
	sortBy<T extends Comparable>(array: T[]): T[];
	sortBy<T>(array: T[], callback?: (a: T) => Comparable) {
		if (!callback) return (array as any[]).sort(PSUtils.compare);
		return array.sort((a, b) => PSUtils.compare(callback(a), callback(b)));
	}
};

/**
 * Sanitize a room ID by removing anything that isn't alphanumeric or `-`.
 * Shouldn't actually do anything except against malicious input.
 */
function toRoomid(roomid: string) {
	return roomid.replace(/[^a-zA-Z0-9-]+/g, '').toLowerCase();
}

function toName(name: any) {
	if (typeof name !== 'string' && typeof name !== 'number') return '';
	name = ('' + name).replace(/[\|\s\[\]\,\u202e]+/g, ' ').trim();
	if (name.length > 18) name = name.substr(0, 18).trim();

	// remove zalgo
	name = name.replace(
		/[\u0300-\u036f\u0483-\u0489\u0610-\u0615\u064B-\u065F\u0670\u06D6-\u06DC\u06DF-\u06ED\u0E31\u0E34-\u0E3A\u0E47-\u0E4E]{3,}/g,
		''
	);
	name = name.replace(/[\u239b-\u23b9]/g, '');

	return name;
}

interface SpriteData {
	w: number;
	h: number;
	y?: number;
	gen?: number;
	url?: string;
	rawHTML?: string;
	pixelated?: boolean;
	isFrontSprite?: boolean;
	cryurl?: string;
	shiny?: boolean;
}

interface TeambuilderSpriteData {
	x: number;
	y: number;
	spriteDir: string;
	spriteid: string;
	shiny?: boolean;
}

const Dex = new class implements ModdedDex {
	readonly gen = 9;
	readonly modid = 'gen9' as ID;
	readonly cache = null!;

	readonly statNames: ReadonlyArray<StatName> = ['hp', 'atk', 'def', 'spa', 'spd', 'spe'];
	readonly statNamesExceptHP: ReadonlyArray<StatNameExceptHP> = ['atk', 'def', 'spa', 'spd', 'spe'];

	pokeballs: string[] | null = null;

	//TODO we might want to move this to something like data/petmods
	readonly modResourcePrefix = 'https://raw.githubusercontent.com/scoopapa/dh2/master/data/mods/';


	resourcePrefix = (() => {
		let prefix = '';
		if (window.document?.location?.protocol !== 'http:') prefix = 'https:';
		return `${prefix}//${'play.pokemonshowdown.com'}/`;
	})();

	fxPrefix = (() => {
		const protocol = (window.document?.location?.protocol !== 'http:') ? 'https:' : '';
		return `${protocol}//${'play.pokemonshowdown.com'}/fx/`;
	})();

	loadedSpriteData = {xy: 1, bw: 0};
	moddedDexes: {[mod: string]: ModdedDex} = {};

	mod(modid: ID): ModdedDex {
		if (modid === 'gen9') return this;
		if (!window.BattleTeambuilderTable) return this;
		if (modid in this.moddedDexes) {
			return this.moddedDexes[modid];
		}
		this.moddedDexes[modid] = new ModdedDex(modid);
		return this.moddedDexes[modid];
	}
	forGen(gen: number) {
		if (!gen) return this;
		return this.mod(`gen${gen}` as ID);
	}

	resolveAvatar(avatar: string): string {
		if (window.BattleAvatarNumbers && avatar in BattleAvatarNumbers) {
			avatar = BattleAvatarNumbers[avatar];
		}
		if (avatar.charAt(0) === '#') {
			return Dex.resourcePrefix + 'sprites/trainers-custom/' + toID(avatar.substr(1)) + '.png';
		}
		if (avatar.includes('.') && window.Config?.server?.registered) {
			// custom avatar served by the server
			let protocol = (Config.server.port === 443) ? 'https' : 'http';
			return protocol + '://' + Config.server.host + ':' + Config.server.port +
				'/avatars/' + encodeURIComponent(avatar).replace(/\%3F/g, '?');
		}
		return Dex.resourcePrefix + 'sprites/trainers/' + Dex.sanitizeName(avatar || 'unknown') + '.png';
	}

	/**
	 * This is used to sanitize strings from data files like `moves.js` and
	 * `teambuilder-tables.js`.
	 *
	 * This makes sure untrusted strings can't wreak havoc if someone forgets to
	 * escape it before putting it in HTML.
	 *
	 * None of these characters belong in these files, anyway. (They can be used
	 * in move descriptions, but those are served from `text.js`, which are
	 * definitely always treated as unsanitized.)
	 */
	sanitizeName(name: any) {
		if (!name) return '';
		return ('' + name)
			.replace(/&/g, '&amp;').replace(/</g, '&lt;').replace(/>/g, '&gt;').replace(/"/g, '&quot;')
			.slice(0, 50);
	}

	prefs(prop: string) {
		// @ts-ignore
		return window.Storage?.prefs?.(prop);
	}

	getShortName(name: string) {
		let shortName = name.replace(/[^A-Za-z0-9]+$/, '');
		if (shortName.indexOf('(') >= 0) {
			shortName += name.slice(shortName.length).replace(/[^\(\)]+/g, '').replace(/\(\)/g, '');
		}
		return shortName;
	}

	getEffect(name: string | null | undefined): PureEffect | Item | Ability | Move {
		name = (name || '').trim();
		if (name.substr(0, 5) === 'item:') {
			return Dex.items.get(name.substr(5).trim());
		} else if (name.substr(0, 8) === 'ability:') {
			return Dex.abilities.get(name.substr(8).trim());
		} else if (name.substr(0, 5) === 'move:') {
			return Dex.moves.get(name.substr(5).trim());
		}
		let id = toID(name);
		return new PureEffect(id, name);
	}

	moves = {
		get: (nameOrMove: string | Move | null | undefined): Move => {
			if (nameOrMove && typeof nameOrMove !== 'string') {
				// TODO: don't accept Moves here
				return nameOrMove;
			}
			let name = nameOrMove || '';
			let id = toID(nameOrMove);
			if (window.BattleAliases && id in BattleAliases) {
				name = BattleAliases[id];
				id = toID(name);
			}
			if (!window.BattleMovedex) window.BattleMovedex = {};
			let data = window.BattleMovedex[id];
			if (data && typeof data.exists === 'boolean') return data;

			if (!data && id.substr(0, 11) === 'hiddenpower' && id.length > 11) {
				let [, hpWithType, hpPower] = /([a-z]*)([0-9]*)/.exec(id)!;
				data = {
					...(window.BattleMovedex[hpWithType] || {}),
					basePower: Number(hpPower) || 60,
				};
			}
			if (!data && id.substr(0, 6) === 'return' && id.length > 6) {
				data = {
					...(window.BattleMovedex['return'] || {}),
					basePower: Number(id.slice(6)),
				};
			}
			if (!data && id.substr(0, 11) === 'frustration' && id.length > 11) {
				data = {
					...(window.BattleMovedex['frustration'] || {}),
					basePower: Number(id.slice(11)),
				};
			}
			if (!data) data = {exists: false};
			
			let move = new Move(id, name, data);
			window.BattleMovedex[id] = move;
			return move;
		},
	};

	getGen3Category(type: string) {
		return [
			'Fire', 'Water', 'Grass', 'Electric', 'Ice', 'Psychic', 'Dark', 'Dragon',
		].includes(type) ? 'Special' : 'Physical';
	}
	getKEPCategory(type: string) {
		return [
			'Fire', 'Water', 'Grass', 'Electric', 'Ice', 'Psychic', 'Dark', 'Dragon', 'Fairy'
		].includes(type) ? 'Special' : 'Physical';
	}
	getCSICategory(type: string) {
		return [
			'Fire', 'Water', 'Grass', 'Electric', 'Ice', 'Psychic', 'Dark', 'Dragon', 'Cosmic'
		].includes(type) ? 'Special' : 'Physical';
	}

	items = {
		get: (nameOrItem: string | Item | null | undefined): Item => {
			if (nameOrItem && typeof nameOrItem !== 'string') {
				// TODO: don't accept Items here
				return nameOrItem;
			}
			let name = nameOrItem || '';
			let id = toID(nameOrItem);
			if (window.BattleAliases && id in BattleAliases) {
				name = BattleAliases[id];
				id = toID(name);
			}
			if (!window.BattleItems) window.BattleItems = {};
			let data = window.BattleItems[id];
			if (data && typeof data.exists === 'boolean') return data;
			if (!data) data = {exists: false};
			let item = new Item(id, name, data);
			window.BattleItems[id] = item;
			return item;
		},
	};

	abilities = {
		get: (nameOrAbility: string | Ability | null | undefined): Ability => {
			if (nameOrAbility && typeof nameOrAbility !== 'string') {
				// TODO: don't accept Abilities here
				return nameOrAbility;
			}
			let name = nameOrAbility || '';
			let id = toID(nameOrAbility);
			if (window.BattleAliases && id in BattleAliases) {
				name = BattleAliases[id];
				id = toID(name);
			}
			if (!window.BattleAbilities) window.BattleAbilities = {};
			let data = window.BattleAbilities[id];
			if (data && typeof data.exists === 'boolean') return data;
			let ability = new Ability(id, name, data);
			window.BattleAbilities[id] = ability;
			return ability;
		},
	};

	species = {
		get: (nameOrSpecies: string | Species | null | undefined, modded = false, debug = ""): Species => {
			if (nameOrSpecies && typeof nameOrSpecies !== 'string') {
				// TODO: don't accept Species' here
				return nameOrSpecies;
			}
			let name = nameOrSpecies || '';
			let id = toID(nameOrSpecies);
			let formid = id;
			if (!window.BattlePokedexAltForms) window.BattlePokedexAltForms = {};
			if (formid in window.BattlePokedexAltForms) return window.BattlePokedexAltForms[formid];
			if (window.BattleAliases && id in BattleAliases) {
				name = BattleAliases[id];
				id = toID(name);
			} else if (window.BattlePokedex && !(id in BattlePokedex) && window.BattleBaseSpeciesChart) {
				for (const baseSpeciesId of BattleBaseSpeciesChart) {
					if (formid.startsWith(baseSpeciesId)) {
						id = baseSpeciesId;
						break;
					}
				}
			}
			if (!window.BattlePokedex) window.BattlePokedex = {};
			let data = window.BattlePokedex[id];
			let species: Species;
			if (data && typeof data.exists === 'boolean') {
				species = data;
			} else {
				if (!data) data = {exists: false};
				if (!data.tier && id.slice(-5) === 'totem') {
					data.tier = this.species.get(id.slice(0, -5)).tier;
				}
				if (!data.tier && data.baseSpecies && toID(data.baseSpecies) !== id) {
					data.tier = this.species.get(data.baseSpecies).tier;
				}
				species = new Species(id, name, data);
				window.BattlePokedex[id] = species;
			}

			if (species.cosmeticFormes) {
				for (const forme of species.cosmeticFormes) {
					if (toID(forme) === formid) {
						species = new Species(formid, name, {
							...species,
							name: forme,
							forme: forme.slice(species.name.length + 1),
							baseForme: "",
							baseSpecies: species.name,
							otherFormes: null,
						});
						window.BattlePokedexAltForms[formid] = species;
						break;
					}
				}
			}

			return species;
		},
	};

	types = {
		allCache: null as Type[] | null,
		get: (type: any): Type => {
			if (!type || typeof type === 'string') {
				const id = toID(type) as string;
				const name = id.substr(0, 1).toUpperCase() + id.substr(1);
				type = (window.BattleTypeChart && window.BattleTypeChart[id]) || {};
				if (type.damageTaken) type.exists = true;
				if (!type.id) type.id = id;
				if (!type.name) type.name = name;
				if (!type.effectType) {
					type.effectType = 'Type';
				}
			}
			return type;
		},
		all: (): readonly Type[] => {
			if (this.types.allCache) return this.types.allCache;
			const types = [];
			for (const id in (window.BattleTypeChart || {})) {
				types.push(Dex.types.get(id));
			}
			if (types.length) this.types.allCache = types;
			return types;
		},
		isName: (name: string | null): boolean => {
			const id = toID(name);
			if (name !== id.substr(0, 1).toUpperCase() + id.substr(1)) return false;
			return (window.BattleTypeChart || {}).hasOwnProperty(id);
		},
	};

	hasAbility(species: Species, ability: string) {
		for (const i in species.abilities) {
			// @ts-ignore
			if (ability === species.abilities[i]) return true;
		}
		return false;
	}
	// getSpriteMod is used to find the correct mod folder for the sprite url to use
	// id is the name of the pokemon, type, or item. folder refers to "front", or "back-shiny" etc. overrideStandard is false for custom elements and true for canon elements
	getSpriteMod(optionsMod: string, spriteId: string, filepath: string, overrideStandard: boolean = false) {
		if (!window.ModSprites[spriteId]) return '';
		if ((!optionsMod || !window.ModSprites[spriteId][optionsMod]) && !overrideStandard) { // for custom elements only, it will use sprites from another mod if the mod provided doesn't have one
			for (const modName in window.ModSprites[spriteId]) {
				if (window.ModSprites[spriteId][modName].includes(filepath)) return modName;
				if (window.ModSprites[spriteId][modName].includes('ani' + filepath)) return modName;
			}
		}
		if (optionsMod && window.ModSprites[spriteId][optionsMod]) {		
			if (window.ModSprites[spriteId][optionsMod].includes('ani' + filepath)) return optionsMod;
			if (window.ModSprites[spriteId][optionsMod].includes(filepath)) return optionsMod;
		}
		return ''; // must be a real Pokemon or not have custom sprite data
	}

	loadSpriteData(gen: 'xy' | 'bw') {
		if (this.loadedSpriteData[gen]) return;
		this.loadedSpriteData[gen] = 1;

		let path = $('script[src*="pokedex-mini.js"]').attr('src') || '';
		let qs = '?' + (path.split('?')[1] || '');
		path = (path.match(/.+?(?=data\/pokedex-mini\.js)/) || [])[0] || '';

		let el = document.createElement('script');
		el.src = path + 'data/pokedex-mini-bw.js' + qs;
		document.getElementsByTagName('body')[0].appendChild(el);
	}

	getSpriteData(pokemon: Pokemon | Species | string, isFront: boolean, options: {
		gen?: number,
		shiny?: boolean,
		gender?: GenderName,
		afd?: boolean,
		noScale?: boolean,
		mod: string,
		dynamax?: boolean,
	} = {gen: 6, mod: ''}) {
		let mechanicsGen = options.gen || 6;
		if (options.mod && window.ModConfig[options.mod].spriteGen) mechanicsGen = window.ModConfig[options.mod].spriteGen;
		let isDynamax = !!options.dynamax;
		if (pokemon instanceof Pokemon) {
			if (pokemon.volatiles.transform) {
				options.shiny = pokemon.volatiles.transform[2];
				options.gender = pokemon.volatiles.transform[3];
			} else {
				options.shiny = pokemon.shiny;
				options.gender = pokemon.gender;
			}
			let isGigantamax = false;
			if (pokemon.volatiles.dynamax) {
				if (pokemon.volatiles.dynamax[1]) {
					isGigantamax = true;
				} else if (options.dynamax !== false) {
					isDynamax = true;
				}
			}
			pokemon = pokemon.getSpeciesForme() + (isGigantamax ? '-Gmax' : '');
		}
		const modSpecies = Dex.species.get(pokemon);
		let resourcePrefix = Dex.resourcePrefix;
		let spriteDir = 'sprites/';
		let hasCustomSprite = false;
		let modSpriteId = toID(modSpecies.spriteid);		
		options.mod = this.getSpriteMod(options.mod, modSpriteId, isFront ? 'front' : 'back', modSpecies.exists);
		if (options.mod) {
			resourcePrefix = Dex.modResourcePrefix;
			spriteDir = `${options.mod}/sprites/`;
			hasCustomSprite = true;
			if (this.getSpriteMod(options.mod, modSpriteId, (isFront ? 'front' : 'back') + '-shiny', modSpecies.exists) === '') options.shiny = false;
		}

		const species = Dex.species.get(pokemon);
		// Gmax sprites are already extremely large, so we don't need to double.
		if (species.name.endsWith('-Gmax')) isDynamax = false;
		let spriteData = {
			gen: mechanicsGen,
			w: 96,
			h: 96,
			y: 0,
			url: resourcePrefix + spriteDir,
			pixelated: true,
			isFrontSprite: false,
			cryurl: '',
			shiny: options.shiny,
		};
		let name = species.spriteid;
		let dir;
		let facing;
		if (isFront) {
			spriteData.isFrontSprite = true;
			dir = '';
			facing = 'front';
		} else {
			dir = '-back';
			facing = 'back';
		}
		if (hasCustomSprite) dir = isFront ? 'front' : 'back';
		// Decide which gen sprites to use.
		//
		// There are several different generations we care about here:
		//
		//   - mechanicsGen: the generation number of the mechanics and battle (options.gen)
		//   - graphicsGen: the generation number of sprite/field graphics the user has requested.
		//     This will default to mechanicsGen, but may be altered depending on user preferences.
		//   - spriteData.gen: the generation number of a the specific Pokemon sprite in question.
		//     This defaults to graphicsGen, but if the graphicsGen doesn't have a sprite for the Pokemon
		//     (eg. Darmanitan in graphicsGen 2) then we go up gens until it exists.
		//
		let graphicsGen = mechanicsGen;
		if (Dex.prefs('nopastgens')) graphicsGen = 6;
		if (Dex.prefs('bwgfx') && graphicsGen >= 6) graphicsGen = 5;
		spriteData.gen = Math.max(graphicsGen, Math.min(species.gen, 5));
		const baseDir = ['', 'gen1', 'gen2', 'gen3', 'gen4', 'gen5', '', '', '', ''][spriteData.gen];

		let animationData = null;
		let miscData = null;
		let speciesid = species.id;
		if (species.isTotem) speciesid = toID(name);
		if (baseDir === '' && window.BattlePokemonSprites) {
			animationData = BattlePokemonSprites[speciesid];
		}
		if (baseDir === 'gen5' && window.BattlePokemonSpritesBW) {
			animationData = BattlePokemonSpritesBW[speciesid];
		}
		if (window.BattlePokemonSprites) miscData = BattlePokemonSprites[speciesid];
		if (!miscData && window.BattlePokemonSpritesBW) miscData = BattlePokemonSpritesBW[speciesid];
		if (!animationData) animationData = {};
		if (!miscData) miscData = {};

		if (miscData.num !== 0 && miscData.num > -5000) {
			let baseSpeciesid = toID(species.baseSpecies);
			spriteData.cryurl = 'audio/cries/' + baseSpeciesid;
			let formeid = species.formeid;
			if (species.isMega || formeid && (
				formeid === '-crowned' ||
				formeid === '-eternal' ||
				formeid === '-eternamax' ||
				formeid === '-four' ||
				formeid === '-hangry' ||
				formeid === '-hero' ||
				formeid === '-lowkey' ||
				formeid === '-noice' ||
				formeid === '-primal' ||
				formeid === '-rapidstrike' ||
				formeid === '-roaming' ||
				formeid === '-school' ||
				formeid === '-sky' ||
				formeid === '-starter' ||
				formeid === '-super' ||
				formeid === '-therian' ||
				formeid === '-unbound' ||
				baseSpeciesid === 'calyrex' ||
				baseSpeciesid === 'kyurem' ||
				baseSpeciesid === 'cramorant' ||
				baseSpeciesid === 'indeedee' ||
				baseSpeciesid === 'lycanroc' ||
				baseSpeciesid === 'necrozma' ||
				baseSpeciesid === 'oinkologne' ||
				baseSpeciesid === 'oricorio' ||
				baseSpeciesid === 'slowpoke' ||
				baseSpeciesid === 'tatsugiri' ||
				baseSpeciesid === 'zygarde'
			)) {
				spriteData.cryurl += formeid;
			}
			spriteData.cryurl += '.mp3';
		}

		if (options.shiny && mechanicsGen > 1) dir += '-shiny';

		// April Fool's 2014
		if (window.Config && Config.server && Config.server.afd || options.afd) {
			dir = 'afd' + dir;
			spriteData.url += dir + '/' + name + '.png';
			// Duplicate code but needed to make AFD tinymax work
			// April Fool's 2020
			if (isDynamax && !options.noScale) {
				spriteData.w *= 0.25;
				spriteData.h *= 0.25;
				spriteData.y += -22;
			} else if (species.isTotem && !options.noScale) {
				spriteData.w *= 0.5;
				spriteData.h *= 0.5;
				spriteData.y += -11;
			}
			return spriteData;
		}

		// Mod Cries
		if (options.mod === 'digimon') {
			spriteData.cryurl = `sprites/${options.mod}/audio/${toID(species.baseSpecies)}`;
			spriteData.cryurl += '.mp3';
		}
		
		let hasCustomAnim = false;
		if (hasCustomSprite && window.ModSprites[modSpriteId][options.mod].includes('ani' + facing)){
			hasCustomAnim = true;
			animationData[facing] = {};
			animationData[facing].w = 192;
			animationData[facing].h = 192;
		}
		if (animationData[facing + 'f'] && options.gender === 'F') facing += 'f';
		let allowAnim = (!hasCustomSprite || (hasCustomSprite && hasCustomAnim)) && !Dex.prefs('noanim') && !Dex.prefs('nogif');
		if (allowAnim && spriteData.gen >= 6) spriteData.pixelated = false;
		if (allowAnim && animationData[facing] && spriteData.gen >= 5) {
			if (facing.slice(-1) === 'f') name += '-f';
			dir = baseDir + 'ani' + dir;

			spriteData.w = animationData[facing].w;
			spriteData.h = animationData[facing].h;
			spriteData.url += dir + '/' + name + '.gif';
			console.log(animationData[facing]);
		} else {
			// There is no entry or enough data in pokedex-mini.js
			// Handle these in case-by-case basis; either using BW sprites or matching the played gen.
			if (!hasCustomSprite) dir = (baseDir || 'gen5') + dir;

			// Gender differences don't exist prior to Gen 4,
			// so there are no sprites for it
			if (spriteData.gen >= 4 && miscData['frontf'] && options.gender === 'F') {
				name += '-f';
			}

			spriteData.url += dir + '/' + name + '.png';
		}

		if (!options.noScale) {
			if (graphicsGen > 4) {
				// no scaling
			} else if (spriteData.isFrontSprite) {
				spriteData.w *= 2;
				spriteData.h *= 2;
				spriteData.y += -16;
			} else {
				// old gen backsprites are multiplied by 1.5x by the 3D engine
				spriteData.w *= 2 / 1.5;
				spriteData.h *= 2 / 1.5;
				spriteData.y += -11;
			}
			if (spriteData.gen <= 2) spriteData.y += 2;
		}
		if (isDynamax && !options.noScale) {
			spriteData.w *= 2;
			spriteData.h *= 2;
			spriteData.y += -22;
		} else if (species.isTotem && !options.noScale) {
			spriteData.w *= 1.5;
			spriteData.h *= 1.5;
			spriteData.y += -11;
		}
		// Placeholder sprites for Pet Mods Fakemons with no sprite data
		// window.modsprites[modSpriteId]: checks if it has custom sprite data.
		// window.BattlePokemonSprites[modSpriteId]: checks if it is a real Pokemon.
		if (!window.ModSprites[modSpriteId] && !window.BattlePokemonSprites[modSpriteId] && pokemon !== 'substitute') {
			spriteData = Dex.getSpriteData('substitute', spriteData.isFrontSprite, {
				gen: options.gen,
				mod: options.mod,
			});
		}
		return spriteData;
	}

	getPokemonIconNum(id: ID, isFemale?: boolean, facingLeft?: boolean) {
		let num = 0;
		if (window.BattlePokemonSprites?.[id]?.num) {
			num = BattlePokemonSprites[id].num;
		} else if (window.BattlePokedex?.[id]?.num) {
			num = BattlePokedex[id].num;
		}
		if (num < 0) num = 0;
		if (num > 1017) num = 0;

		if (window.BattlePokemonIconIndexes?.[id]) {
			num = BattlePokemonIconIndexes[id];
		}

		if (isFemale) {
			if (['unfezant', 'frillish', 'jellicent', 'meowstic', 'pyroar'].includes(id)) {
				num = BattlePokemonIconIndexes[id + 'f'];
			}
		}
		if (facingLeft) {
			if (BattlePokemonIconIndexesLeft[id]) {
				num = BattlePokemonIconIndexesLeft[id];
			}
		}
		return num;
	}

	getPokemonIcon(pokemon: string | Pokemon | ServerPokemon | PokemonSet | null, facingLeft?: boolean, mod: string = '') {
		if (pokemon === 'pokeball') {
			return `background:transparent url(${Dex.resourcePrefix}sprites/pokemonicons-pokeball-sheet.png) no-repeat scroll -0px 4px`;
		} else if (pokemon === 'pokeball-statused') {
			return `background:transparent url(${Dex.resourcePrefix}sprites/pokemonicons-pokeball-sheet.png) no-repeat scroll -40px 4px`;
		} else if (pokemon === 'pokeball-fainted') {
			return `background:transparent url(${Dex.resourcePrefix}sprites/pokemonicons-pokeball-sheet.png) no-repeat scroll -80px 4px;opacity:.4;filter:contrast(0)`;
		} else if (pokemon === 'pokeball-none') {
			return `background:transparent url(${Dex.resourcePrefix}sprites/pokemonicons-pokeball-sheet.png) no-repeat scroll -80px 4px`;
		}

		let id = toID(pokemon);
		if (!pokemon || typeof pokemon === 'string') pokemon = null;
		// @ts-ignore
		if (pokemon?.speciesForme) id = toID(pokemon.speciesForme);
		// @ts-ignore
		if (pokemon?.species) id = toID(pokemon.species);
		// @ts-ignore
		if (pokemon?.volatiles?.formechange && !pokemon.volatiles.transform) {
			// @ts-ignore
			id = toID(pokemon.volatiles.formechange[1]);
		}
		let num = this.getPokemonIconNum(id, pokemon?.gender === 'F', facingLeft);

		let top = Math.floor(num / 12) * 30;
		let left = (num % 12) * 40;
		let fainted = ((pokemon as Pokemon | ServerPokemon)?.fainted ? `;opacity:.3;filter:grayscale(100%) brightness(.5)` : ``);
<<<<<<< HEAD
		Dex.species.get(id);
		let species = window.BattlePokedexAltForms && window.BattlePokedexAltForms[id] ? window.BattlePokedexAltForms[id] : Dex.species.get(id);
		mod = this.getSpriteMod(mod, id, 'icons', species.exists !== false);
		if (mod) return `background:transparent url(${this.modResourcePrefix}${mod}/sprites/icons/${id}.png) no-repeat scroll -0px -0px${fainted}`;
		return `background:transparent url(${Dex.resourcePrefix}sprites/pokemonicons-sheet.png?v14) no-repeat scroll -${left}px -${top}px${fainted}`;
=======
		return `background:transparent url(${Dex.resourcePrefix}sprites/pokemonicons-sheet.png?v15) no-repeat scroll -${left}px -${top}px${fainted}`;
>>>>>>> a9c6e7b9
	}

	getTeambuilderSpriteData(pokemon: any, gen: number = 0, mod: string = ''): TeambuilderSpriteData {
		let id = toID(pokemon.species);
		let spriteid = pokemon.spriteid;
		let species = window.BattlePokedexAltForms && window.BattlePokedexAltForms[id] ? window.BattlePokedexAltForms[id] : Dex.species.get(pokemon.species);;
		if (pokemon.species && !spriteid) {
			spriteid = species.spriteid || toID(pokemon.species);
		}
		if (mod && window.ModConfig[mod].spriteGen) gen = window.ModConfig[mod].spriteGen;
		mod = this.getSpriteMod(mod, id, 'front', species.exists !== false);
		if (mod) {
			return {
				spriteDir: `${mod}/sprites/front`,
				spriteid,
				shiny: (this.getSpriteMod(mod, id, 'front-shiny', species.exists !== false) !== null && pokemon.shiny),
				x: 10,
				y: 5,
			};
		}
		if (species.exists === false) return { spriteDir: 'sprites/gen5', spriteid: '0', x: 10, y: 5 };
		const spriteData: TeambuilderSpriteData = {
			spriteid,
			spriteDir: 'sprites/dex',
			x: -2,
			y: -3,
		};
		if (pokemon.shiny) spriteData.shiny = true;
		if (Dex.prefs('nopastgens')) gen = 6;
		if (Dex.prefs('bwgfx') && gen > 5) gen = 5;
		let xydexExists = (!species.isNonstandard || species.isNonstandard === 'Past' || species.isNonstandard === 'CAP') || [
			"pikachustarter", "eeveestarter", "meltan", "melmetal", "pokestarufo", "pokestarufo2", "pokestarbrycenman", "pokestarmt", "pokestarmt2", "pokestargiant", "pokestarhumanoid", "pokestarmonster", "pokestarf00", "pokestarf002", "pokestarspirit",
		].includes(species.id);
		if (species.gen === 8 && species.isNonstandard !== 'CAP') xydexExists = false;
		if ((!gen || gen >= 6) && xydexExists) {
			if (species.gen >= 7) {
				spriteData.x = -6;
				spriteData.y = -7;
			} else if (id.substr(0, 6) === 'arceus') {
				spriteData.x = -2;
				spriteData.y = 7;
			} else if (id === 'garchomp') {
				spriteData.x = -2;
				spriteData.y = 2;
			} else if (id === 'garchompmega') {
				spriteData.x = -2;
				spriteData.y = 0;
			}
			return spriteData;
		}
		spriteData.spriteDir = 'sprites/gen5';
		if (gen <= 1 && species.gen <= 1) spriteData.spriteDir = 'sprites/gen1';
		else if (gen <= 2 && species.gen <= 2) spriteData.spriteDir = 'sprites/gen2';
		else if (gen <= 3 && species.gen <= 3) spriteData.spriteDir = 'sprites/gen3';
		else if (gen <= 4 && species.gen <= 4) spriteData.spriteDir = 'sprites/gen4';
		spriteData.x = 10;
		spriteData.y = 5;
		return spriteData;
	}

	getTeambuilderSprite(pokemon: any, gen: number = 0, mod: string = '') {
		if (!pokemon) return '';
		const data = this.getTeambuilderSpriteData(pokemon, gen, mod);
		const shiny = (data.shiny ? '-shiny' : '');
		let resourcePrefix = Dex.resourcePrefix;
		if (data.spriteDir.includes('front')) resourcePrefix = Dex.modResourcePrefix;
		return 'background-image:url(' + resourcePrefix + data.spriteDir + shiny + '/' + data.spriteid + '.png);background-position:' + data.x + 'px ' + data.y + 'px;background-repeat:no-repeat';
	}

	getItemIcon(item: any, mod: string = '') {
		let num = 0;
		if (typeof item === 'string' && exports.BattleItems) item = exports.BattleItems[toID(item)];
		mod = this.getSpriteMod(mod, item.id, 'items');
		if (mod) return `background:transparent url(${this.modResourcePrefix}${mod}/sprites/items/${item.id}.png) no-repeat`;
		if (item?.spritenum) num = item.spritenum;

		let top = Math.floor(num / 16) * 24;
		let left = (num % 16) * 24;
		return 'background:transparent url(' + Dex.resourcePrefix + 'sprites/itemicons-sheet.png?v1) no-repeat scroll -' + left + 'px -' + top + 'px';
	}

	getTypeIcon(type: string | null, b?: boolean, mod: string = '') { // b is just for utilichart.js
		type = this.types.get(type).name;
		if (!type) type = '???';
		let sanitizedType = type.replace(/\?/g, '%3f');
		mod = this.getSpriteMod(mod, toID(type), 'types');
		if (mod && (type !== '???')) {
			return `<img src="${this.modResourcePrefix}${mod}/sprites/types/${toID(type)}.png" alt="${type}" class="pixelated${b ? ' b' : ''}" />`;
		} else {
			return `<img src="${Dex.resourcePrefix}sprites/types/${sanitizedType}.png" alt="${type}" height="14" width="32" class="pixelated${b ? ' b' : ''}" />`;
		}
	}

	getCategoryIcon(category: string | null) {
		const categoryID = toID(category);
		let sanitizedCategory = '';
		switch (categoryID) {
		case 'physical':
		case 'special':
		case 'status':
			sanitizedCategory = categoryID.charAt(0).toUpperCase() + categoryID.slice(1);
			break;
		default:
			sanitizedCategory = 'undefined';
			break;
		}
		return `<img src="${Dex.resourcePrefix}sprites/categories/${sanitizedCategory}.png" alt="${sanitizedCategory}" height="14" width="32" class="pixelated" />`;
	}

	getPokeballs() {
		if (this.pokeballs) return this.pokeballs;
		this.pokeballs = [];
		if (!window.BattleItems) window.BattleItems = {};
		for (const data of Object.values(window.BattleItems) as AnyObject[]) {
			if (!data.isPokeball) continue;
			this.pokeballs.push(data.name);
		}
		return this.pokeballs;
	}
};

class ModdedDex {
	gen: number;
	readonly modid: ID;
	readonly cache = {
		Moves: {} as any as {[k: string]: Move},
		Items: {} as any as {[k: string]: Item},
		Abilities: {} as any as {[k: string]: Ability},
		Species: {} as any as {[k: string]: Species},
		Types: {} as any as {[k: string]: Effect},
	};
	pokeballs: string[] | null = null;
	constructor(modid: ID) {
		this.modid = modid;
		const gen = parseInt(modid.slice(3), 10);
		if (!modid.startsWith('gen') || !gen) this.gen = 9;
		else this.gen = gen;
	}
	moves = {
		get: (name: string): Move => {
			let id = toID(name);
			if (window.BattleAliases && id in BattleAliases) {
				name = BattleAliases[id];
				id = toID(name);
			}
			// if (this.cache.Moves.hasOwnProperty(id)) return this.cache.Moves[id];

			let data = {...Dex.moves.get(name)};

			const table = window.BattleTeambuilderTable[this.modid];
			if (table.overrideMoveInfo[id]) {
				for (const key in table.overrideMoveInfo[id]) {
					data = {...Dex.moves.get(name), ...table.overrideMoveInfo[id]};
				}
			}
			if (this.gen <= 3 && data.category !== 'Status') {
				switch(this.modid) {
					case 'gen1expansionpack':
						data.category = Dex.getKEPCategory(data.type);
						break;
					case 'gen2crystalseviiislands':
						data.category = Dex.getCSICategory(data.type);	
						break;
					default: 
						data.category = Dex.getGen3Category(data.type);
						break;
				}
			}
			const move = new Move(id, name, data);
			this.cache.Moves[id] = move;
			return move;
		},
	};

	items = {
		get: (name: string): Item => {
			let id = toID(name);
			if (window.BattleAliases && id in BattleAliases) {
				name = BattleAliases[id];
				id = toID(name);
			}
			if (this.cache.Items.hasOwnProperty(id)) return this.cache.Items[id];

			let data = {...Dex.items.get(name)};
			const table = window.BattleTeambuilderTable[this.modid];
			if (table.fullItemName && id in table.fullItemName) {
				data.name = table.fullItemName[id];
				data.exists = true;
			}
			for(let i = Dex.gen - 1; i >= this.gen; i--) {
				const genTable = window.BattleTeambuilderTable[`gen${i}`];
				if (genTable.overrideItemInfo[id]) {
					Object.assign(data, table.overrideItemInfo[id]);
				}
			}
			if (this.modid !== `gen${this.gen}` && table.overrideItemInfo[id]) {
					Object.assign(data, table.overrideItemInfo[id]);
			}

			const item = new Item(id, name, data);
			this.cache.Items[id] = item;
			return item;
		},
	};

	abilities = {
		get: (name: string): Ability => {
			let id = toID(name);
			if (window.BattleAliases && id in BattleAliases) {
				name = BattleAliases[id];
				id = toID(name);
			}
			if (this.cache.Abilities.hasOwnProperty(id)) return this.cache.Abilities[id];

			let data = {...Dex.abilities.get(name)};
			
			for (let i = Dex.gen - 1; i >= this.gen; i--) {
				const table = window.BattleTeambuilderTable[`gen${i}`];
				if (id in table.overrideAbilityData) {
					Object.assign(data, table.overrideAbilityData[id]);
				}
			}
			if (this.modid !== `gen${this.gen}`) {
				const table = window.BattleTeambuilderTable[this.modid];
				if (table.overrideAbilityData && id in table.overrideAbilityData) {
					Object.assign(data, table.overrideAbilityData[id]);
				}
				if (table.overrideAbilityDesc && id in table.overrideAbilityDesc) {
					data.shortDesc = table.overrideAbilityDesc[id];
				}
				if (table.fullAbilityName && id in table.fullAbilityName) {
					data.name = table.fullAbilityName[id];
					data.exists = true;
				}
			}
			const ability = new Ability(id, name, data);
			this.cache.Abilities[id] = ability;
			return ability;
		},
	};

	species = {
		get: (name: string, hasData = true, debug = ""): Species => {
			if (name.id) name = name.id; 
			let id = toID(name);
			let formid = id;
			if (window.BattleAliases && id in BattleAliases) {
				name = BattleAliases[id];
				id = toID(name);
			}
			
			if (name.includes('-')) this.species.get(name.split('-')[0]);
			const table = window.BattleTeambuilderTable[this.modid];
			if (!table.BattlePokedexAltForms) table.BattlePokedexAltForms = {};
			if (formid in table.BattlePokedexAltForms) {
				return table.BattlePokedexAltForms[formid];
			}
			if (!table.BattleBaseSpeciesChart) table.BattleBaseSpeciesChart = [];
			if (window.BattleAliases && id in BattleAliases && !table.overrideDexInfo[id]) {
				name = BattleAliases[id];
				id = toID(name);
			} else if (table.overrideDexInfo && !(id in table.overrideDexInfo) && table.BattleBaseSpeciesChart) {
				for (const baseSpeciesId of table.BattleBaseSpeciesChart) {
					if (formid.startsWith(baseSpeciesId)) {
						id = baseSpeciesId;
						break;
					}
				}
			}
			// if (this.cache.Species.hasOwnProperty(id)) return this.cache.Species[id];
			var data;
			if (hasData) {
				data = {...Dex.species.get(name, true, "from moddedDex: getSpecies 1")};
				if (table.overrideDexInfo && table.overrideDexInfo[id]) {
					data = {...Dex.species.get(name, true, "from moddedDex: getSpecies 2"), ...table.overrideDexInfo[id]};
				}
			} else {
				if (table.overrideDexInfo && table.overrideDexInfo[id]) {
					data = {...table.overrideDexInfo[id]};
				}
			}
			
			if (this.gen < 3 || this.modid === 'gen7letsgo') {
				data.abilities = {0: "None"};
			}
			
			if (table.overrideTier && id in table.overrideTier) data.tier = table.overrideTier[id];
			if (table.doubles?.overrideTier && id in table.doubles.overrideTier) data.doublesTier = table.doubles.overrideTier[id];
			if (!data.tier && id.slice(-5) === 'totem') {
				data.tier = this.species.get(id.slice(0, -5)).tier;
			}
			if (!data.tier && data.baseSpecies && toID(data.baseSpecies) !== id) {
				data.tier = this.species.get(data.baseSpecies).tier;
			}
			if (data.cosmeticFormes) {
				if (!table.BattleBaseSpeciesChart.includes(id)) table.BattleBaseSpeciesChart.push(id);
				for (const forme of data.cosmeticFormes) {
					if (toID(forme) === formid) {
						data = new Species(formid, name, {
							...data,
							name: forme,
							forme: forme.slice(data.name.length + 1),
							baseForme: "",
							baseSpecies: data.name,
							otherFormes: null,
						});
						table.BattlePokedexAltForms[formid] = data;
						break;
					}
				}
			}
			if (data.gen > this.gen) data.tier = 'Illegal';
			const species = new Species(id, name, data);
			this.cache.Species[id] = species;
			return species;
		},
	};

	types = {
		get: (name: string): Effect => {
			const id = toID(name) as ID;
			name = id.substr(0, 1).toUpperCase() + id.substr(1);

			// if (this.cache.Types.hasOwnProperty(id)) return this.cache.Types[id];

			let data = {...Dex.types.get(name)};

			for (let i = 7; i >= this.gen; i--) {
				const table = window.BattleTeambuilderTable['gen' + i];
				if (id in table.removeType) {
					data.exists = false;
					// don't bother correcting its attributes given it doesn't exist
					break;
				}
				if (id in table.overrideTypeChart) {
					data = {...data, ...table.overrideTypeChart[id]};
				}
			}

			this.cache.Types[id] = data;
			return data;
		},
	};

	getPokeballs() {
		if (this.pokeballs) return this.pokeballs;
		this.pokeballs = [];
		if (!window.BattleItems) window.BattleItems = {};
		for (const data of Object.values(window.BattleItems) as AnyObject[]) {
			if (data.gen && data.gen > this.gen) continue;
			if (!data.isPokeball) continue;
			this.pokeballs.push(data.name);
		}
		return this.pokeballs;
	}
}

const Teams = new class {
	unpack(buf: string) {
		if (!buf) return [];

		const team = [];
		let i = 0;
		let j = 0;

		while (true) {
			const set: PokemonSet = {} as any;
			team.push(set);

			// name
			j = buf.indexOf('|', i);
			set.name = buf.substring(i, j);
			i = j + 1;

			// species
			j = buf.indexOf('|', i);
			set.species = Dex.species.get(buf.substring(i, j)).name || set.name;
			i = j + 1;

			// item
			j = buf.indexOf('|', i);
			set.item = Dex.items.get(buf.substring(i, j)).name;
			i = j + 1;

			// ability
			j = buf.indexOf('|', i);
			const ability = Dex.abilities.get(buf.substring(i, j)).name;
			const species = Dex.species.get(set.species);
			set.ability = (species.abilities &&
				['', '0', '1', 'H', 'S'].includes(ability) ? species.abilities[ability as '0' || '0'] : ability);
			i = j + 1;

			// moves
			j = buf.indexOf('|', i);
			set.moves = buf.substring(i, j).split(',').map(function (moveid) {
				return Dex.moves.get(moveid).name;
			});
			i = j + 1;

			// nature
			j = buf.indexOf('|', i);
			set.nature = buf.substring(i, j) as NatureName;
			if (set.nature as any === 'undefined') delete set.nature;
			i = j + 1;

			// evs
			j = buf.indexOf('|', i);
			if (j !== i) {
				const evstring = buf.substring(i, j);
				if (evstring.length > 5) {
					const evs = evstring.split(',');
					set.evs = {
						hp: Number(evs[0]) || 0,
						atk: Number(evs[1]) || 0,
						def: Number(evs[2]) || 0,
						spa: Number(evs[3]) || 0,
						spd: Number(evs[4]) || 0,
						spe: Number(evs[5]) || 0,
					};
				} else if (evstring === '0') {
					set.evs = {hp: 0, atk: 0, def: 0, spa: 0, spd: 0, spe: 0};
				}
			}
			i = j + 1;

			// gender
			j = buf.indexOf('|', i);
			if (i !== j) set.gender = buf.substring(i, j);
			i = j + 1;

			// ivs
			j = buf.indexOf('|', i);
			if (j !== i) {
				const ivs = buf.substring(i, j).split(',');
				set.ivs = {
					hp: ivs[0] === '' ? 31 : Number(ivs[0]),
					atk: ivs[1] === '' ? 31 : Number(ivs[1]),
					def: ivs[2] === '' ? 31 : Number(ivs[2]),
					spa: ivs[3] === '' ? 31 : Number(ivs[3]),
					spd: ivs[4] === '' ? 31 : Number(ivs[4]),
					spe: ivs[5] === '' ? 31 : Number(ivs[5]),
				};
			}
			i = j + 1;

			// shiny
			j = buf.indexOf('|', i);
			if (i !== j) set.shiny = true;
			i = j + 1;

			// level
			j = buf.indexOf('|', i);
			if (i !== j) set.level = parseInt(buf.substring(i, j), 10);
			i = j + 1;

			// happiness
			j = buf.indexOf(']', i);
			let misc;
			if (j < 0) {
				if (i < buf.length) misc = buf.substring(i).split(',', 6);
			} else {
				if (i !== j) misc = buf.substring(i, j).split(',', 6);
			}
			if (misc) {
				set.happiness = (misc[0] ? Number(misc[0]) : 255);
				set.hpType = misc[1];
				set.pokeball = misc[2];
				set.gigantamax = !!misc[3];
				set.dynamaxLevel = (misc[4] ? Number(misc[4]) : 10);
				set.teraType = misc[5];
			}
			if (j < 0) break;
			i = j + 1;
		}

		return team;
	}
	export(team: PokemonSet[] | string, gen: number, hidestats = false) {
		if (!team) return '';
		if (typeof team === 'string') {
			if (team.indexOf('\n') >= 0) return team;
			team = this.unpack(team);
		}
		let text = '';
		for (const curSet of team) {
			if (curSet.name && curSet.name !== curSet.species) {
				text += '' + curSet.name + ' (' + curSet.species + ')';
			} else {
				text += '' + curSet.species;
			}
			if (curSet.gender === 'M') text += ' (M)';
			if (curSet.gender === 'F') text += ' (F)';
			if (curSet.item) {
				text += ' @ ' + curSet.item;
			}
			text += "  \n";
			if (curSet.ability) {
				text += 'Ability: ' + curSet.ability + "  \n";
			}
			if (curSet.level && curSet.level !== 100) {
				text += 'Level: ' + curSet.level + "  \n";
			}
			if (curSet.shiny) {
				text += 'Shiny: Yes  \n';
			}
			if (typeof curSet.happiness === 'number' && curSet.happiness !== 255 && !isNaN(curSet.happiness)) {
				text += 'Happiness: ' + curSet.happiness + "  \n";
			}
			if (curSet.pokeball) {
				text += 'Pokeball: ' + curSet.pokeball + "  \n";
			}
			if (curSet.hpType) {
				text += 'Hidden Power: ' + curSet.hpType + "  \n";
			}
			if (typeof curSet.dynamaxLevel === 'number' && curSet.dynamaxLevel !== 10 && !isNaN(curSet.dynamaxLevel)) {
				text += 'Dynamax Level: ' + curSet.dynamaxLevel + "  \n";
			}
			if (curSet.gigantamax) {
				text += 'Gigantamax: Yes  \n';
			}
			if (gen === 9) {
				const species = Dex.species.get(curSet.species);
				text += 'Tera Type: ' + (species.forceTeraType || curSet.teraType || species.types[0]) + "  \n";
			}
			if (!hidestats) {
				let first = true;
				if (curSet.evs) {
					let j: StatName;
					for (j in BattleStatNames) {
						if (!curSet.evs[j]) continue;
						if (first) {
							text += 'EVs: ';
							first = false;
						} else {
							text += ' / ';
						}
						text += '' + curSet.evs[j] + ' ' + BattleStatNames[j];
					}
				}
				if (!first) {
					text += "  \n";
				}
				if (curSet.nature) {
					text += '' + curSet.nature + ' Nature' + "  \n";
				}
				first = true;
				if (curSet.ivs) {
					let defaultIvs = true;
					let hpType = '';
					for (const move of curSet.moves) {
						if (move.substr(0, 13) === 'Hidden Power ' && move.substr(0, 14) !== 'Hidden Power [') {
							hpType = move.substr(13);
							if (!Dex.types.isName(hpType)) {
								alert(move + " is not a valid Hidden Power type.");
								continue;
							}
							let stat: StatName;
							for (stat in BattleStatNames) {
								if ((curSet.ivs[stat] === undefined ? 31 : curSet.ivs[stat]) !== (Dex.types.get(hpType).HPivs?.[stat] || 31)) {
									defaultIvs = false;
									break;
								}
							}
						}
					}
					if (defaultIvs && !hpType) {
						let stat: StatName;
						for (stat in BattleStatNames) {
							if (curSet.ivs[stat] !== 31 && curSet.ivs[stat] !== undefined) {
								defaultIvs = false;
								break;
							}
						}
					}
					if (!defaultIvs) {
						let stat: StatName;
						for (stat in BattleStatNames) {
							if (typeof curSet.ivs[stat] === 'undefined' || isNaN(curSet.ivs[stat]) || curSet.ivs[stat] === 31) continue;
							if (first) {
								text += 'IVs: ';
								first = false;
							} else {
								text += ' / ';
							}
							text += '' + curSet.ivs[stat] + ' ' + BattleStatNames[stat];
						}
					}
				}
				if (!first) {
					text += "  \n";
				}
			}
			if (curSet.moves) {
				for (let move of curSet.moves) {
					if (move.substr(0, 13) === 'Hidden Power ') {
						move = move.substr(0, 13) + '[' + move.substr(13) + ']';
					}
					if (move) {
						text += '- ' + move + "  \n";
					}
				}
			}
			text += "\n";
		}
		return text;
	}
};

if (typeof require === 'function') {
	// in Node
	(global as any).Dex = Dex;
	(global as any).toID = toID;
}<|MERGE_RESOLUTION|>--- conflicted
+++ resolved
@@ -790,15 +790,12 @@
 		let top = Math.floor(num / 12) * 30;
 		let left = (num % 12) * 40;
 		let fainted = ((pokemon as Pokemon | ServerPokemon)?.fainted ? `;opacity:.3;filter:grayscale(100%) brightness(.5)` : ``);
-<<<<<<< HEAD
 		Dex.species.get(id);
 		let species = window.BattlePokedexAltForms && window.BattlePokedexAltForms[id] ? window.BattlePokedexAltForms[id] : Dex.species.get(id);
 		mod = this.getSpriteMod(mod, id, 'icons', species.exists !== false);
 		if (mod) return `background:transparent url(${this.modResourcePrefix}${mod}/sprites/icons/${id}.png) no-repeat scroll -0px -0px${fainted}`;
-		return `background:transparent url(${Dex.resourcePrefix}sprites/pokemonicons-sheet.png?v14) no-repeat scroll -${left}px -${top}px${fainted}`;
-=======
 		return `background:transparent url(${Dex.resourcePrefix}sprites/pokemonicons-sheet.png?v15) no-repeat scroll -${left}px -${top}px${fainted}`;
->>>>>>> a9c6e7b9
+
 	}
 
 	getTeambuilderSpriteData(pokemon: any, gen: number = 0, mod: string = ''): TeambuilderSpriteData {
